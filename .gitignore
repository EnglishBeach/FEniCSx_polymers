**/Solves
**/__pycache__
.vscode
<<<<<<< HEAD
=======
<<<<<<< HEAD
=======
>>>>>>> 22936d67
Old/**
Others/**
Other/**
module_setup/build
<<<<<<< HEAD
**.egg-info
=======
**.egg-info
>>>>>>> 92cf6a1 (fix module)
>>>>>>> 22936d67
<|MERGE_RESOLUTION|>--- conflicted
+++ resolved
@@ -1,18 +1,8 @@
 **/Solves
 **/__pycache__
 .vscode
-<<<<<<< HEAD
-=======
-<<<<<<< HEAD
-=======
->>>>>>> 22936d67
 Old/**
 Others/**
 Other/**
 module_setup/build
-<<<<<<< HEAD
-**.egg-info
-=======
-**.egg-info
->>>>>>> 92cf6a1 (fix module)
->>>>>>> 22936d67
+**.egg-info