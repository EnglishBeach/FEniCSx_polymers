--- conflicted
+++ resolved
@@ -10,312 +10,100 @@
 NotebookFileLineBreakTest
 NotebookFileLineBreakTest
 NotebookDataPosition[       158,          7]
-<<<<<<< HEAD
 NotebookDataLength[      8178,        212]
 NotebookOptionsPosition[      6998,        183]
 NotebookOutlinePosition[      7467,        201]
 CellTagsIndexPosition[      7424,        198]
-=======
-NotebookDataLength[     35035,        820]
-NotebookOptionsPosition[     33175,        781]
-NotebookOutlinePosition[     33657,        799]
-CellTagsIndexPosition[     33614,        796]
->>>>>>> a103f704
 WindowFrame->Normal*)
 
 (* Beginning of Notebook Content *)
 Notebook[{
-<<<<<<< HEAD
-Cell[BoxData[
-=======
-Cell[BoxData[{
+Cell[BoxData[
  RowBox[{
-  RowBox[{
-   RowBox[{"sigP", "[", "x_", "]"}], "=", 
-   FractionBox[
-    RowBox[{"1", "+", 
-     RowBox[{"Sign", "[", "x", "]"}]}], "2"]}], ";"}], "\[IndentingNewLine]", 
- RowBox[{
-  RowBox[{
-   RowBox[{"sigM", "[", "x_", "]"}], " ", "=", 
-   FractionBox[
-    RowBox[{"(", 
-     RowBox[{"1", "-", 
-      RowBox[{"Sign", "[", "x", "]"}]}], " ", ")"}], "2"]}], ";"}]}], "Input",
- CellChangeTimes->{{3.876117194883342*^9, 3.8761172034273176`*^9}, {
-  3.8761172532344913`*^9, 3.8761172872440863`*^9}},
- CellLabel->"In[42]:=",ExpressionUUID->"e2278018-a446-43e3-8110-5a74f30ab459"],
-
-Cell[CellGroupData[{
-
-Cell[BoxData[{
->>>>>>> a103f704
- RowBox[{
-  RowBox[{"sigma", "[", 
-   RowBox[{"x_", ",", "a_", ",", "b_", ",", "c_"}], "]"}], ":=", " ", 
-  FractionBox["1", 
-   RowBox[{"1", "+", 
-    RowBox[{"b", " ", 
-     SuperscriptBox["E", 
-      RowBox[{"a", " ", 
-       RowBox[{"(", 
-<<<<<<< HEAD
+  RowBox[{"sigma", "[",
+   RowBox[{"x_", ",", "a_", ",", "b_", ",", "c_"}], "]"}], ":=", " ",
+  FractionBox["1",
+   RowBox[{"1", "+",
+    RowBox[{"b", " ",
+     SuperscriptBox["E",
+      RowBox[{"a", " ",
+       RowBox[{"(",
         RowBox[{"x", "-", "c"}], ")"}]}]]}]}]]}]], "Input",
  CellChangeTimes->{{3.870104917812581*^9, 3.870104973376786*^9}, {
-  3.8701051339678373`*^9, 3.870105134615532*^9}, {3.8701051675723295`*^9, 
+  3.8701051339678373`*^9, 3.870105134615532*^9}, {3.8701051675723295`*^9,
   3.8701051681723785`*^9}, {3.870105602530884*^9, 3.870105608628105*^9}, {
-  3.8701056792684803`*^9, 3.870105727854331*^9}, {3.8701058148538775`*^9, 
+  3.8701056792684803`*^9, 3.870105727854331*^9}, {3.8701058148538775`*^9,
   3.8701058185157304`*^9}, {3.8701058536217246`*^9, 3.8701058597557583`*^9}},
  CellLabel->"In[44]:=",ExpressionUUID->"590ec819-528c-4064-bd33-4efc3a010da3"],
-=======
-        RowBox[{"x", "-", "c"}], ")"}]}]]}]]}], ";"}], "\[IndentingNewLine]", 
- RowBox[{
+
+Cell[CellGroupData[{
+
+Cell[BoxData[
+ RowBox[{"Manipulate", "[", "\[IndentingNewLine]",
   RowBox[{
-   RowBox[{"step", "[", 
-    RowBox[{"x_", ",", "a_", ",", "c_"}], "]"}], "=", 
-   RowBox[{"If", "[", 
+   RowBox[{"Plot", "[",
     RowBox[{
-     RowBox[{"x", ">=", "c"}], ",", 
-     RowBox[{"sigP", "[", "a", "]"}], " ", ",", 
-     RowBox[{"sigM", "[", "a", "]"}]}], "]"}]}], ";"}], "\[IndentingNewLine]", 
- RowBox[{
-  RowBox[{
-   RowBox[{"trapstep", "[", 
-    RowBox[{"x_", ",", "a_", ",", "c_"}], "]"}], "=", 
-   RowBox[{
-    RowBox[{"If", "[", 
-     RowBox[{
-      RowBox[{
-       RowBox[{"c", "-", 
-        FractionBox["1", 
-         RowBox[{"Abs", "[", 
-          RowBox[{"2", "a"}], "]"}]]}], "<", "x", "<", 
-       RowBox[{"c", "+", 
-        FractionBox["1", 
-         RowBox[{"Abs", "[", 
-          RowBox[{"2", "a"}], "]"}]]}]}], ",", 
-      RowBox[{
-       RowBox[{"a", 
-        RowBox[{"(", 
-         RowBox[{"x", "-", "c"}], ")"}]}], "+", "0.5"}], ",", "0"}], "]"}], 
-    "+", 
-    RowBox[{"If", "[", 
-     RowBox[{
-      RowBox[{
-       RowBox[{"c", "+", 
-        FractionBox["1", 
-         RowBox[{"2", "a"}]]}], "<=", "x"}], ",", 
-      RowBox[{"sigP", "[", "a", "]"}], " ", ",", 
-      RowBox[{"sigM", "[", "a", "]"}]}], "]"}]}]}], 
-  ";"}], "\[IndentingNewLine]", 
- RowBox[{
-  RowBox[{
-   RowBox[{"parab", " ", "[", 
-    RowBox[{"x_", ",", "a_", ",", "c_"}], "]"}], "=", " ", 
-   RowBox[{
-    RowBox[{"If", "[", 
-     RowBox[{
-      RowBox[{
-       RowBox[{"c", "-", 
-        FractionBox["1", 
-         RowBox[{"Sqrt", "[", " ", 
-          RowBox[{"Abs", "[", 
-           RowBox[{"2", "a"}], "]"}], "]"}]]}], "<", "x", "<", "c"}], ",", 
-      RowBox[{
-       RowBox[{"a", 
-        SuperscriptBox[
-         RowBox[{"(", 
-          RowBox[{"x", "-", "c", "+", 
-           FractionBox["1", 
-            RowBox[{"Sqrt", "[", " ", 
-             RowBox[{"Abs", "[", 
-              RowBox[{"2", "a"}], "]"}], "]"}]]}], ")"}], "2"]}], "+", 
-       RowBox[{"sigM", "[", "a", "]"}]}], ",", "0"}], "]"}], "+", 
-    RowBox[{"If", "[", 
-     RowBox[{
-      RowBox[{"c", "<", "x", "<", 
-       RowBox[{"c", "+", 
-        FractionBox["1", 
-         RowBox[{"Sqrt", "[", " ", 
-          RowBox[{"Abs", "[", 
-           RowBox[{"2", "a"}], "]"}], "]"}]]}]}], ",", 
-      RowBox[{
+     RowBox[{"sigma", "[",
+      RowBox[{"x", ",", "a", ",", "b", ",", "c"}], "]"}], ",",
+     RowBox[{"{",
+      RowBox[{"x", ",",
+       RowBox[{"-", "1"}], ",", "1"}], "}"}], ",", "\[IndentingNewLine]",
+     RowBox[{"PlotRange", "\[Rule]",
+      RowBox[{"{",
        RowBox[{
-        RowBox[{"-", "a"}], 
-        SuperscriptBox[
-         RowBox[{"(", 
-          RowBox[{"x", "-", "c", "-", 
-           FractionBox["1", 
-            RowBox[{"Sqrt", "[", " ", 
-             RowBox[{"Abs", "[", 
-              RowBox[{"2", "a"}], "]"}], "]"}]]}], ")"}], "2"]}], "+", 
-       RowBox[{"sigP", "[", "a", "]"}]}], ",", "0"}], "]"}], "+", 
-    RowBox[{"If", "[", 
-     RowBox[{
-      RowBox[{
-       RowBox[{"c", "+", 
-        FractionBox["1", 
+        RowBox[{"{",
          RowBox[{
-          RowBox[{"Sign", "[", "a", "]"}], 
-          RowBox[{"Sqrt", "[", " ", 
-           RowBox[{"Abs", "[", 
-            RowBox[{"2", "a"}], "]"}], "]"}]}]]}], "<=", "x"}], ",", 
-      RowBox[{"sigP", "[", "a", "]"}], " ", ",", 
-      RowBox[{"sigM", "[", "a", "]"}]}], "]"}]}]}], 
-  ";"}], "\[IndentingNewLine]"}], "Input",
- CellChangeTimes->{{3.8761083826128407`*^9, 3.876108435010538*^9}, {
-   3.8761091792459793`*^9, 3.8761091795507855`*^9}, {3.8761099360129795`*^9, 
-   3.8761099609787908`*^9}, {3.8761100099037433`*^9, 
-   3.8761100138291984`*^9}, {3.876110197478956*^9, 3.8761101986291485`*^9}, 
-   3.8761103211119304`*^9, {3.8761105380019436`*^9, 3.8761105798220105`*^9}, {
-   3.876111002997553*^9, 3.876111027577364*^9}, {3.876112080435148*^9, 
-   3.876112085658924*^9}, {3.8761122472493057`*^9, 3.8761122474288683`*^9}, {
-   3.8761123333390665`*^9, 3.876112342821456*^9}, {3.8761139695286283`*^9, 
-   3.8761139747637625`*^9}, 3.876115212552596*^9, {3.8761169270461545`*^9, 
-   3.8761169495646143`*^9}, {3.876117406401157*^9, 3.8761174643489428`*^9}},
- CellLabel->"In[44]:=",ExpressionUUID->"db27746b-1567-48d4-9981-f76da707c777"],
-
-Cell[BoxData[
- TemplateBox[{
-  "Set", "write", 
-   "\"Tag \\!\\(\\*RowBox[{\\\"Real\\\"}]\\) in \\!\\(\\*RowBox[{\\\"2.`\\\", \
-\\\"[\\\", RowBox[{\\\"x_\\\", \\\",\\\", \\\"a_\\\", \\\",\\\", \
-\\\"c_\\\"}], \\\"]\\\"}]\\) is Protected.\"", 2, 45, 1, 31505276856138517272,
-    "Local"},
-  "MessageTemplate"]], "Message", "MSG",
- CellChangeTimes->{3.8764686936125174`*^9},
- CellLabel->
-  "During evaluation of \
-In[44]:=",ExpressionUUID->"c968f97e-18fb-4a0d-b12d-bf15067da574"]
-}, Open  ]],
->>>>>>> a103f704
-
-Cell[CellGroupData[{
-
-Cell[BoxData[
- RowBox[{"Manipulate", "[", "\[IndentingNewLine]", 
-  RowBox[{
-   RowBox[{"Plot", "[", 
-    RowBox[{
-     RowBox[{"sigma", "[", 
-      RowBox[{"x", ",", "a", ",", "b", ",", "c"}], "]"}], ",", 
-     RowBox[{"{", 
-      RowBox[{"x", ",", 
-       RowBox[{"-", "1"}], ",", "1"}], "}"}], ",", "\[IndentingNewLine]", 
-     RowBox[{"PlotRange", "\[Rule]", 
-      RowBox[{"{", 
-       RowBox[{
-        RowBox[{"{", 
+          RowBox[{"-", "1"}], ",", "1"}], "}"}], ",",
+        RowBox[{"{",
          RowBox[{
-          RowBox[{"-", "1"}], ",", "1"}], "}"}], ",", 
-        RowBox[{"{", 
-         RowBox[{
-          RowBox[{"-", "1"}], ",", "1"}], "}"}]}], "}"}]}]}], "]"}], ",", 
-   "\[IndentingNewLine]", 
-   RowBox[{"{", 
-    RowBox[{"a", ",", 
-     RowBox[{"-", "100"}], ",", "100"}], "}"}], ",", "\[IndentingNewLine]", 
-   RowBox[{"{", 
-    RowBox[{"b", ",", "0.01", ",", "100"}], "}"}], ",", "\[IndentingNewLine]", 
-   RowBox[{"{", 
-    RowBox[{"c", ",", 
-     RowBox[{"-", "1"}], ",", "1"}], "}"}]}], "\[IndentingNewLine]", 
+          RowBox[{"-", "1"}], ",", "1"}], "}"}]}], "}"}]}]}], "]"}], ",",
+   "\[IndentingNewLine]",
+   RowBox[{"{",
+    RowBox[{"a", ",",
+     RowBox[{"-", "100"}], ",", "100"}], "}"}], ",", "\[IndentingNewLine]",
+   RowBox[{"{",
+    RowBox[{"b", ",", "0.01", ",", "100"}], "}"}], ",", "\[IndentingNewLine]",
+    RowBox[{"c", ",",
+     RowBox[{"-", "1"}], ",", "10"}], "}"}], ",", "\[IndentingNewLine]",
+     RowBox[{"-", "1"}], ",", "1"}], "}"}]}], "\[IndentingNewLine]",
   "]"}]], "Input",
  CellChangeTimes->{{3.870104982812545*^9, 3.8701050923547087`*^9}, {
-   3.870105138469471*^9, 3.8701051464433365`*^9}, {3.8701051976285787`*^9, 
-   3.8701052048451653`*^9}, {3.87010523639067*^9, 3.870105239938846*^9}, 
+   3.870105138469471*^9, 3.8701051464433365`*^9}, {3.8701051976285787`*^9,
+   3.8701052048451653`*^9}, {3.87010523639067*^9, 3.870105239938846*^9},
    3.870105574916461*^9, {3.87010562960139*^9, 3.8701056570369406`*^9}, {
-   3.8701057582757564`*^9, 3.870105826303364*^9}, {3.8701058649304247`*^9, 
-<<<<<<< HEAD
+   3.8701057582757564`*^9, 3.870105826303364*^9}, {3.8701058649304247`*^9,
    3.8701058732520065`*^9}},
  CellLabel->"In[45]:=",ExpressionUUID->"12075796-52a1-4c32-9d87-c9d298ba9b81"],
-=======
-   3.8701058732520065`*^9}, {3.8761071005619974`*^9, 
-   3.8761071175306168`*^9}, {3.8761071485659184`*^9, 
-   3.8761071567300887`*^9}, {3.8761073347274647`*^9, 
-   3.8761073469961233`*^9}, {3.876107390888379*^9, 3.8761073942497106`*^9}, {
-   3.8761080604655066`*^9, 3.876108069752736*^9}, {3.8761081018191166`*^9, 
-   3.8761081683148084`*^9}, {3.8761082026750107`*^9, 3.876108217344402*^9}, {
-   3.876108282719953*^9, 3.876108355658268*^9}, 3.8761084122377005`*^9, {
-   3.876108501458098*^9, 3.87610859003821*^9}, {3.876108695729585*^9, 
-   3.876108719574581*^9}, {3.8761087586437817`*^9, 3.8761087686619897`*^9}, {
-   3.8761089859245734`*^9, 3.8761089993889055`*^9}, {3.876109828369854*^9, 
-   3.8761098688394766`*^9}, {3.8761098996802893`*^9, 3.876109900423217*^9}, 
-   3.876109932630429*^9, {3.8761099700832596`*^9, 3.876110032677*^9}, {
-   3.8761104943218784`*^9, 3.87611050494074*^9}, {3.8761105639357595`*^9, 
-   3.876110587016547*^9}, {3.8761107534811754`*^9, 3.87611076101042*^9}, 
-   3.876110950995659*^9, 3.8761110365102544`*^9, 3.8761112810552435`*^9, {
-   3.876111533620733*^9, 3.876111539126198*^9}, 3.876111589132222*^9, {
-   3.876111671156316*^9, 3.876111692735924*^9}, {3.8761120345296335`*^9, 
-   3.8761120350984488`*^9}, 3.8761121252316027`*^9, {3.876112161615386*^9, 
-   3.876112161927806*^9}, {3.876112512720584*^9, 3.876112515763071*^9}, {
-   3.876113430220727*^9, 3.8761135026223755`*^9}, {3.8761138312353587`*^9, 
-   3.8761138331206274`*^9}, {3.876113868516347*^9, 3.8761139445560703`*^9}, {
-   3.8761149963665047`*^9, 3.8761149977582893`*^9}, {3.8761151017504687`*^9, 
-   3.8761151039346695`*^9}, {3.8761155031614623`*^9, 
-   3.8761155221669445`*^9}, {3.8761158651965003`*^9, 3.876115871300933*^9}, {
-   3.8761161410236177`*^9, 3.8761161414336534`*^9}, {3.8761178088158884`*^9, 
-   3.876117826034981*^9}},
- CellLabel->"In[48]:=",ExpressionUUID->"12075796-52a1-4c32-9d87-c9d298ba9b81"],
->>>>>>> a103f704
 
 Cell[BoxData[
  TagBox[
   StyleBox[
-<<<<<<< HEAD
-   DynamicModuleBox[{$CellContext`a$$ = -80., $CellContext`b$$ = 
-    1, $CellContext`c$$ = 0.242, Typeset`show$$ = True, 
-    Typeset`bookmarkList$$ = {}, Typeset`bookmarkMode$$ = "Menu", 
-    Typeset`animator$$, Typeset`animvar$$ = 1, Typeset`name$$ = 
+   DynamicModuleBox[{$CellContext`a$$ = -80., $CellContext`b$$ =
+    1, $CellContext`c$$ = 0.242, Typeset`show$$ = True,
+    Typeset`bookmarkList$$ = {}, Typeset`bookmarkMode$$ = "Menu",
+    Typeset`animator$$, Typeset`animvar$$ = 1, Typeset`name$$ =
     "\"untitled\"", Typeset`specs$$ = {{
       Hold[$CellContext`a$$], -100, 100}, {
       Hold[$CellContext`b$$], 0.01, 100}, {
       Hold[$CellContext`c$$], -1, 1}}, Typeset`size$$ = {
-    519., {157., 164.76939203237953`}}, Typeset`update$$ = 0, 
-    Typeset`initDone$$, Typeset`skipInitDone$$ = True}, 
-=======
-   DynamicModuleBox[{$CellContext`a$$ = 
-    0.41999999999999993`, $CellContext`c$$ = 1.8900000000000001`, 
-    Typeset`show$$ = True, Typeset`bookmarkList$$ = {}, 
-    Typeset`bookmarkMode$$ = "Menu", Typeset`animator$$, Typeset`animvar$$ = 
-    1, Typeset`name$$ = "\"untitled\"", Typeset`specs$$ = {{{
-       Hold[$CellContext`a$$], 1}, -5, 5}, {
-      Hold[$CellContext`c$$], -1, 10}}, Typeset`size$$ = {777., {143., 150.}},
-     Typeset`update$$ = 0, Typeset`initDone$$, Typeset`skipInitDone$$ = True}, 
->>>>>>> a103f704
+    519., {157., 164.76939203237953`}}, Typeset`update$$ = 0,
+    Typeset`initDone$$, Typeset`skipInitDone$$ = True},
     DynamicBox[Manipulate`ManipulateBoxes[
-     1, StandardForm, 
-      "Variables" :> {$CellContext`a$$ = -100, $CellContext`b$$ = 
-        0.01, $CellContext`c$$ = -1}, "ControllerVariables" :> {}, 
+     1, StandardForm,
+      "Variables" :> {$CellContext`a$$ = -100, $CellContext`b$$ =
+        0.01, $CellContext`c$$ = -1}, "ControllerVariables" :> {},
       "OtherVariables" :> {
-       Typeset`show$$, Typeset`bookmarkList$$, Typeset`bookmarkMode$$, 
-        Typeset`animator$$, Typeset`animvar$$, Typeset`name$$, 
+       Typeset`show$$, Typeset`bookmarkList$$, Typeset`bookmarkMode$$,
+        Typeset`animator$$, Typeset`animvar$$, Typeset`name$$,
         Typeset`specs$$, Typeset`size$$, Typeset`update$$, Typeset`initDone$$,
-<<<<<<< HEAD
          Typeset`skipInitDone$$}, "Body" :> Plot[
         $CellContext`sigma[$CellContext`x, $CellContext`a$$, \
-$CellContext`b$$, $CellContext`c$$], {$CellContext`x, -1, 1}, 
-        PlotRange -> {{-1, 1}, {-1, 1}}], 
-      "Specifications" :> {{$CellContext`a$$, -100, 100}, {$CellContext`b$$, 
-         0.01, 100}, {$CellContext`c$$, -1, 1}}, "Options" :> {}, 
+$CellContext`b$$, $CellContext`c$$], {$CellContext`x, -1, 1},
+        PlotRange -> {{-1, 1}, {-1, 1}}],
+      "Specifications" :> {{$CellContext`a$$, -100, 100}, {$CellContext`b$$,
+         0.01, 100}, {$CellContext`c$$, -1, 1}}, "Options" :> {},
       "DefaultOptions" :> {}],
      ImageSizeCache->{978., {235.12785661350935`, 244.87214338649065`}},
-=======
-         Typeset`skipInitDone$$}, "Body" :> Plot[{
-         $CellContext`sigma[$CellContext`x, $CellContext`a$$, \
-$CellContext`c$$], 
-         $CellContext`step[$CellContext`x, $CellContext`a$$, \
-$CellContext`c$$], 
-         $CellContext`trapstep[$CellContext`x, $CellContext`a$$, \
-$CellContext`c$$], 
-         $CellContext`parab[$CellContext`x, $CellContext`a$$, \
-$CellContext`c$$]}, {$CellContext`x, -10, 10}, 
-        PlotRange -> {{-5, 10}, {-1.1, 2}}, PlotLegends -> "Expressions"], 
-      "Specifications" :> {{{$CellContext`a$$, 1}, -5, 
-         5}, {$CellContext`c$$, -1, 10}}, 
-      "Options" :> {ControlPlacement -> Top}, "DefaultOptions" :> {}],
-     ImageSizeCache->{839., {207.27424324816093`, 214.72575675183907`}},
->>>>>>> a103f704
      SingleEvaluation->True],
     Deinitialization:>None,
     DynamicModuleValues:>{},
@@ -328,8 +116,7 @@
   Manipulate`InterpretManipulate[1]]], "Output",
  CellChangeTimes->{
   3.870105050296941*^9, {3.8701050938222933`*^9, 3.8701052410808964`*^9}, {
-   3.8701056333282275`*^9, 3.8701056582181616`*^9}, {3.870105764004195*^9, 
-<<<<<<< HEAD
+   3.8701056333282275`*^9, 3.8701056582181616`*^9}, {3.870105764004195*^9,
    3.8701058265288*^9}, {3.8701058743867908`*^9, 3.8701058907676573`*^9}},
  CellLabel->"Out[45]=",ExpressionUUID->"8111fc72-70b4-4dbe-8b70-00507a25ba8e"]
 }, Open  ]],
@@ -338,115 +125,36 @@
  CellChangeTimes->{
   3.8701056331843452`*^9},ExpressionUUID->"c3f28968-794c-4f42-9885-\
 2310df56d239"],
-=======
-   3.8701058265288*^9}, {3.8701058743867908`*^9, 3.8701058907676573`*^9}, 
-   3.876106754688357*^9, 3.876106824548333*^9, 3.8761069700386686`*^9, {
-   3.8761071083810835`*^9, 3.876107118033475*^9}, 3.876107157814382*^9, 
-   3.8761072111306443`*^9, {3.876107328424429*^9, 3.876107419412516*^9}, 
-   3.8761074804673653`*^9, {3.8761080525395584`*^9, 3.876108070194837*^9}, 
-   3.8761081693973017`*^9, {3.876108203302473*^9, 3.8761082459584503`*^9}, {
-   3.8761082840525103`*^9, 3.8761083009190607`*^9}, {3.876108331325663*^9, 
-   3.876108355960188*^9}, 3.876108560849699*^9, {3.8761085918296366`*^9, 
-   3.876108607064091*^9}, {3.8761087007635536`*^9, 3.8761087088525352`*^9}, 
-   3.876108769816286*^9, {3.8761088686198597`*^9, 3.876108869819564*^9}, 
-   3.8761089202530866`*^9, {3.876108989366682*^9, 3.876108999881222*^9}, {
-   3.8761098436666384`*^9, 3.876109900797165*^9}, {3.876109991571242*^9, 
-   3.876110050688743*^9}, 3.8761103242960806`*^9, 3.8761105058286767`*^9, 
-   3.876110719044594*^9, {3.876110761529066*^9, 3.8761107731220837`*^9}, 
-   3.8761109522474623`*^9, {3.876111008378248*^9, 3.876111037078807*^9}, 
-   3.876111073553666*^9, 3.8761111614070115`*^9, 3.876111237996199*^9, 
-   3.8761115410756855`*^9, 3.8761116935433435`*^9, {3.8761119978456717`*^9, 
-   3.876112035333455*^9}, {3.8761121260603986`*^9, 3.8761121626735797`*^9}, {
-   3.8761123869933558`*^9, 3.8761123874650517`*^9}, 3.87611251659127*^9, 
-   3.876112770022294*^9, 3.876112821684031*^9, 3.876113088854656*^9, 
-   3.8761132516995497`*^9, {3.876113298181246*^9, 3.876113318378418*^9}, 
-   3.876113359873099*^9, 3.8761134060867786`*^9, {3.876113457374315*^9, 
-   3.87611350386932*^9}, 3.876113558534718*^9, {3.8761136040067654`*^9, 
-   3.8761136272134805`*^9}, 3.876113833878894*^9, {3.876113932121109*^9, 
-   3.8761139447604055`*^9}, 3.876113979780162*^9, 3.8761149980434866`*^9, {
-   3.87611508551793*^9, 3.876115104319584*^9}, 3.8761154662221766`*^9, 
-   3.876115509079107*^9, 3.876115633271971*^9, 3.876115872590288*^9, 
-   3.876116037835906*^9, 3.8761161416713448`*^9, 3.87611735627376*^9, 
-   3.8761174668118253`*^9, 3.8764686937716866`*^9},
- CellLabel->"Out[48]=",ExpressionUUID->"a5b46a35-3a0f-4764-b1a8-7989e8392daa"]
-}, Open  ]],
-
-Cell[BoxData[{
- RowBox[{
+
+Cell[CellGroupData[{
+
+Cell[BoxData[
+ RowBox[{"solve", "=",
   RowBox[{
-   RowBox[{"sigmaFunc", " ", "[", 
-    RowBox[{"x_", ",", "a_", ",", "b_", ",", "c_"}], "]"}], "=", 
-   RowBox[{"b", "*", 
-    RowBox[{"sigma", "[", 
-     RowBox[{"x", ",", "a", ",", "0.5"}], "]"}], "*", 
-    RowBox[{"sigma", "[", 
-     RowBox[{"x", ",", 
-      RowBox[{"-", "a"}], ",", "c"}], "]"}]}]}], ";"}], "\[IndentingNewLine]", 
- RowBox[{
-  RowBox[{
-   RowBox[{"stepFunc", "[", 
-    RowBox[{"x_", ",", "a_", ",", "b_", ",", "c_"}], "]"}], "=", 
-   RowBox[{"b", "*", " ", 
-    RowBox[{"step", "[", 
-     RowBox[{"x", ",", "a", ",", "0.5"}], "]"}], "*", 
-    RowBox[{"step", "[", 
-     RowBox[{"x", ",", 
-      RowBox[{"-", "a"}], ",", "c"}], "]"}]}]}], ";"}], "\[IndentingNewLine]", 
- RowBox[{
-  RowBox[{
-   RowBox[{"trapstepFunc", "[", 
-    RowBox[{"x_", ",", "a_", ",", "b_", ",", "c_"}], "]"}], "=", 
-   RowBox[{"b", "*", " ", 
-    RowBox[{"trapstep", "[", 
-     RowBox[{"x", ",", "a", ",", "0.5"}], "]"}], "*", 
-    RowBox[{"trapstep", "[", 
-     RowBox[{"x", ",", 
-      RowBox[{"-", "a"}], ",", "c"}], "]"}]}]}], ";"}], "\[IndentingNewLine]", 
- RowBox[{
-  RowBox[{
-   RowBox[{"parabFunc", " ", "[", 
-    RowBox[{"x_", ",", "a_", ",", "b_", ",", "c_"}], "]"}], "=", 
-   RowBox[{"b", "*", " ", 
-    RowBox[{"parab", "[", 
-     RowBox[{"x", ",", "a", ",", "0.5"}], "]"}], "*", 
-    RowBox[{"parab", "[", 
-     RowBox[{"x", ",", 
-      RowBox[{"-", "a"}], ",", "c"}], "]"}]}]}], ";"}]}], "Input",
- CellChangeTimes->{{3.876117416602028*^9, 3.8761174250544367`*^9}, {
-  3.876117476417263*^9, 3.8761175206841736`*^9}},
- CellLabel->"In[49]:=",ExpressionUUID->"bfb3d41a-24f9-418b-92e2-d2614ac79004"],
->>>>>>> a103f704
-
-Cell[CellGroupData[{
-
-Cell[BoxData[
- RowBox[{"solve", "=", 
-  RowBox[{
-   RowBox[{"Solve", "[", 
+   RowBox[{"Solve", "[",
     RowBox[{
      RowBox[{
       RowBox[{
-<<<<<<< HEAD
-       SubscriptBox["\[PartialD]", 
-        RowBox[{"x", ",", "x"}]], 
-       RowBox[{"sigma", "[", 
-        RowBox[{"x", ",", "a", ",", "b"}], "]"}]}], "\[Equal]", "0"}], ",", 
-     "x", ",", 
+       SubscriptBox["\[PartialD]",
+        RowBox[{"x", ",", "x"}]],
+       RowBox[{"sigma", "[",
+        RowBox[{"x", ",", "a", ",", "b"}], "]"}]}], "\[Equal]", "0"}], ",",
+     "x", ",",
      TemplateBox[{},
-      "Reals"]}], "]"}], "\[LeftDoubleBracket]", "1", 
+      "Reals"]}], "]"}], "\[LeftDoubleBracket]", "1",
    "\[RightDoubleBracket]"}]}]], "Input",
  CellChangeTimes->{{3.8701052735430126`*^9, 3.8701054112108574`*^9}, {
-  3.870105443216222*^9, 3.8701054917678566`*^9}, {3.87010552496637*^9, 
+  3.870105443216222*^9, 3.8701054917678566`*^9}, {3.87010552496637*^9,
   3.8701055311430907`*^9}},
  CellLabel->"In[29]:=",ExpressionUUID->"ac7f2d71-7ccf-43d7-915d-2267e71d5e8f"],
 
 Cell[BoxData[
- RowBox[{"{", 
-  RowBox[{"x", "\[Rule]", 
+ RowBox[{"{",
+  RowBox[{"x", "\[Rule]",
    TemplateBox[{
      FractionBox[
-      RowBox[{"Log", "[", 
-        FractionBox["1", "b"], "]"}], "a"], 
+      RowBox[{"Log", "[",
+        FractionBox["1", "b"], "]"}], "a"],
      RowBox[{"b", ">", "0"}]},
     "ConditionalExpression"]}], "}"}]], "Output",
  CellChangeTimes->{{3.870105281772127*^9, 3.8701054134869304`*^9}, {
@@ -458,14 +166,14 @@
 
 Cell[BoxData[
  RowBox[{
-  RowBox[{"x", "/.", "solve"}], "/.", 
+  RowBox[{"x", "/.", "solve"}], "/.",
   RowBox[{"b", "->", "2"}]}]], "Input",
  CellChangeTimes->{{3.8701054152337933`*^9, 3.870105455351226*^9}, {
   3.8701055451127825`*^9, 3.8701055587656145`*^9}},
  CellLabel->"In[32]:=",ExpressionUUID->"5e499071-4d9f-4ffe-b050-63d70cc34af8"],
 
 Cell[BoxData[
- RowBox[{"-", 
+ RowBox[{"-",
   FractionBox[
    RowBox[{"Log", "[", "2", "]"}], "a"]}]], "Output",
  CellChangeTimes->{{3.8701054368076077`*^9, 3.8701054566095285`*^9}, {
@@ -477,414 +185,6 @@
 WindowMargins->{{Automatic, -5.399999999999864}, {
   Automatic, -5.3999999999999995`}},
 Magnification:>1.7 Inherited,
-=======
-       RowBox[{"sigmaFunc", " ", "[", 
-        RowBox[{"x", ",", "a", ",", "b", ",", "c"}], "]"}], ",", 
-       "\[IndentingNewLine]", 
-       RowBox[{"stepFunc", "[", 
-        RowBox[{"x", ",", "a", ",", "b", ",", "c"}], "]"}], ",", 
-       "\[IndentingNewLine]", 
-       RowBox[{"trapstepFunc", "[", 
-        RowBox[{"x", ",", "a", ",", "b", ",", "c"}], "]"}], ",", 
-       "\[IndentingNewLine]", 
-       RowBox[{"parabFunc", "[", 
-        RowBox[{"x", ",", "a", ",", "b", ",", "c"}], "]"}]}], 
-      "\[IndentingNewLine]", "}"}], ",", 
-     RowBox[{"{", 
-      RowBox[{"x", ",", 
-       RowBox[{"-", "10"}], ",", "10"}], "}"}], ",", "\[IndentingNewLine]", 
-     RowBox[{"PlotRange", "\[Rule]", 
-      RowBox[{"{", 
-       RowBox[{
-        RowBox[{"{", 
-         RowBox[{
-          RowBox[{"-", "5"}], ",", "10"}], "}"}], ",", 
-        RowBox[{"{", 
-         RowBox[{
-          RowBox[{"-", "0.1"}], ",", "1.1"}], "}"}]}], "}"}]}], ",", 
-     "\[IndentingNewLine]", 
-     RowBox[{"PlotLegends", "\[Rule]", "\"\<Expressions\>\""}]}], "]"}], ",", 
-   "\[IndentingNewLine]", 
-   RowBox[{"{", 
-    RowBox[{
-     RowBox[{"{", 
-      RowBox[{"a", ",", "1"}], "}"}], ",", 
-     RowBox[{"-", "1"}], ",", "10"}], "}"}], ",", "\[IndentingNewLine]", 
-   RowBox[{"{", 
-    RowBox[{
-     RowBox[{"{", 
-      RowBox[{"b", ",", "0.5"}], "}"}], ",", "0", ",", "1"}], "}"}], ",", 
-   "\[IndentingNewLine]", 
-   RowBox[{"{", 
-    RowBox[{
-     RowBox[{"{", 
-      RowBox[{"c", ",", "2"}], "}"}], ",", 
-     RowBox[{"-", "1"}], ",", "10"}], "}"}], ",", "\[IndentingNewLine]", 
-   RowBox[{"ControlPlacement", "->", "Top"}]}], "]"}]], "Input",
- CellChangeTimes->{{3.8761138799233465`*^9, 3.8761138908984237`*^9}, {
-   3.876113985719422*^9, 3.8761140006610203`*^9}, 3.8761149755830345`*^9, {
-   3.8761151649566684`*^9, 3.876115168330452*^9}, {3.8761152434185495`*^9, 
-   3.8761152801741962`*^9}, {3.8761154286695185`*^9, 3.87611543546999*^9}, {
-   3.8761156398635163`*^9, 3.8761156402293377`*^9}, {3.876117526711385*^9, 
-   3.8761175299227543`*^9}},
- CellLabel->"In[53]:=",ExpressionUUID->"e8c415de-fc24-4e16-be77-b9821e6c494d"],
-
-Cell[BoxData[
- TagBox[
-  StyleBox[
-   DynamicModuleBox[{$CellContext`a$$ = 1.92, $CellContext`b$$ = 
-    0.6910000000000001, $CellContext`c$$ = 6.08, Typeset`show$$ = True, 
-    Typeset`bookmarkList$$ = {}, Typeset`bookmarkMode$$ = "Menu", 
-    Typeset`animator$$, Typeset`animvar$$ = 1, Typeset`name$$ = 
-    "\"untitled\"", Typeset`specs$$ = {{{
-       Hold[$CellContext`a$$], 1}, -1, 10}, {{
-       Hold[$CellContext`b$$], 0.5}, 0, 1}, {{
-       Hold[$CellContext`c$$], 2}, -1, 10}}, Typeset`size$$ = {
-    898., {140., 146.}}, Typeset`update$$ = 0, Typeset`initDone$$, 
-    Typeset`skipInitDone$$ = True}, 
-    DynamicBox[Manipulate`ManipulateBoxes[
-     1, StandardForm, 
-      "Variables" :> {$CellContext`a$$ = 1, $CellContext`b$$ = 
-        0.5, $CellContext`c$$ = 2}, "ControllerVariables" :> {}, 
-      "OtherVariables" :> {
-       Typeset`show$$, Typeset`bookmarkList$$, Typeset`bookmarkMode$$, 
-        Typeset`animator$$, Typeset`animvar$$, Typeset`name$$, 
-        Typeset`specs$$, Typeset`size$$, Typeset`update$$, Typeset`initDone$$,
-         Typeset`skipInitDone$$}, "Body" :> Plot[{
-         $CellContext`sigmaFunc[$CellContext`x, $CellContext`a$$, \
-$CellContext`b$$, $CellContext`c$$], 
-         $CellContext`stepFunc[$CellContext`x, $CellContext`a$$, \
-$CellContext`b$$, $CellContext`c$$], 
-         $CellContext`trapstepFunc[$CellContext`x, $CellContext`a$$, \
-$CellContext`b$$, $CellContext`c$$], 
-         $CellContext`parabFunc[$CellContext`x, $CellContext`a$$, \
-$CellContext`b$$, $CellContext`c$$]}, {$CellContext`x, -10, 10}, 
-        PlotRange -> {{-5, 10}, {-0.1, 1.1}}, PlotLegends -> "Expressions"], 
-      "Specifications" :> {{{$CellContext`a$$, 1}, -1, 
-         10}, {{$CellContext`b$$, 0.5}, 0, 1}, {{$CellContext`c$$, 2}, -1, 
-         10}}, "Options" :> {ControlPlacement -> Top}, "DefaultOptions" :> {}],
-     ImageSizeCache->{960., {214.77424324816093`, 222.22575675183907`}},
-     SingleEvaluation->True],
-    Deinitialization:>None,
-    DynamicModuleValues:>{},
-    SynchronousInitialization->True,
-    UndoTrackedVariables:>{Typeset`show$$, Typeset`bookmarkMode$$},
-    UnsavedVariables:>{Typeset`initDone$$},
-    UntrackedVariables:>{Typeset`size$$}], "Manipulate",
-   Deployed->True,
-   StripOnInput->False],
-  Manipulate`InterpretManipulate[1]]], "Output",
- CellChangeTimes->{
-  3.8761138930377464`*^9, 3.8761139871883326`*^9, 3.876115169527856*^9, {
-   3.876115244212203*^9, 3.876115280390505*^9}, 3.8761154680058136`*^9, 
-   3.8761156459595475`*^9, 3.876116041775791*^9, 3.87611735952897*^9, 
-   3.8761175308697114`*^9, 3.8761176615339193`*^9, 3.8764686951754656`*^9},
- CellLabel->"Out[53]=",ExpressionUUID->"547c25f9-4a50-4b4c-a65f-85bbe72c77d5"]
-}, Open  ]],
-
-Cell[BoxData[{
- RowBox[{
-  RowBox[{
-   RowBox[{"sigmaFuncDif", "[", 
-    RowBox[{"x_", ",", "a_", ",", "b_", ",", "c_"}], "]"}], "=", 
-   RowBox[{"D", "[", 
-    RowBox[{
-     RowBox[{"sigmaFunc", " ", "[", 
-      RowBox[{"x", ",", "a", ",", "b", ",", "c"}], "]"}], ",", "x"}], "]"}]}],
-   ";"}], "\[IndentingNewLine]", 
- RowBox[{
-  RowBox[{
-   RowBox[{"stepFuncDif", " ", "[", 
-    RowBox[{"x_", ",", "a_", ",", "b_", ",", "c_"}], "]"}], "=", " ", 
-   RowBox[{"D", "[", 
-    RowBox[{
-     RowBox[{"stepFunc", " ", "[", 
-      RowBox[{"x", ",", "a", ",", "b", ",", "c"}], "]"}], ",", "x"}], "]"}]}],
-   ";"}], "\[IndentingNewLine]", 
- RowBox[{
-  RowBox[{
-   RowBox[{"trapstepFuncDif", " ", "[", 
-    RowBox[{"x_", ",", "a_", ",", "b_", ",", "c_"}], "]"}], "=", " ", 
-   RowBox[{"D", "[", 
-    RowBox[{
-     RowBox[{"trapstepFunc", " ", "[", 
-      RowBox[{"x", ",", "a", ",", "b", ",", "c"}], "]"}], ",", "x"}], "]"}]}],
-   ";"}], "\[IndentingNewLine]", 
- RowBox[{
-  RowBox[{
-   RowBox[{"parabFuncDif", "[", 
-    RowBox[{"x_", ",", "a_", ",", "b_", ",", "c_"}], "]"}], "=", " ", 
-   RowBox[{"D", "[", 
-    RowBox[{
-     RowBox[{"parabFunc", " ", "[", 
-      RowBox[{"x", ",", "a", ",", "b", ",", "c"}], "]"}], ",", "x"}], "]"}]}],
-   ";"}]}], "Input",
- CellChangeTimes->{{3.8761174836177835`*^9, 3.8761174891177006`*^9}, {
-  3.8761175594499907`*^9, 3.876117576169262*^9}},
- CellLabel->"In[54]:=",ExpressionUUID->"b141456e-657b-43fc-9e53-2626ecef29b2"],
-
-Cell[CellGroupData[{
-
-Cell[BoxData[
- RowBox[{"Manipulate", "[", 
-  RowBox[{
-   RowBox[{"Plot", "[", 
-    RowBox[{
-     RowBox[{"{", "\[IndentingNewLine]", 
-      RowBox[{
-       RowBox[{"sigmaFuncDif", " ", "[", 
-        RowBox[{"x", ",", "a", ",", "b", ",", "c"}], "]"}], ",", 
-       "\[IndentingNewLine]", 
-       RowBox[{"stepFuncDif", " ", "[", 
-        RowBox[{"x", ",", "a", ",", "b", ",", "c"}], "]"}], ",", 
-       "\[IndentingNewLine]", 
-       RowBox[{"trapstepFuncDif", " ", "[", 
-        RowBox[{"x", ",", "a", ",", "b", ",", "c"}], "]"}], ",", 
-       "\[IndentingNewLine]", 
-       RowBox[{"parabFuncDif", "[", 
-        RowBox[{"x", ",", "a", ",", "b", ",", "c"}], "]"}]}], 
-      "\[IndentingNewLine]", "}"}], ",", 
-     RowBox[{"{", 
-      RowBox[{"x", ",", 
-       RowBox[{"-", "10"}], ",", "10"}], "}"}], ",", "\[IndentingNewLine]", 
-     RowBox[{"PlotRange", "\[Rule]", 
-      RowBox[{"{", 
-       RowBox[{
-        RowBox[{"{", 
-         RowBox[{
-          RowBox[{"-", "5"}], ",", "10"}], "}"}], ",", 
-        RowBox[{"{", 
-         RowBox[{
-          RowBox[{"-", "1.1"}], ",", "1.1"}], "}"}]}], "}"}]}], ",", 
-     "\[IndentingNewLine]", 
-     RowBox[{"PlotLegends", "\[Rule]", "\"\<Expressions\>\""}]}], "]"}], ",", 
-   "\[IndentingNewLine]", 
-   RowBox[{"{", 
-    RowBox[{
-     RowBox[{"{", 
-      RowBox[{"a", ",", "1"}], "}"}], ",", 
-     RowBox[{"-", "1"}], ",", "10"}], "}"}], ",", "\[IndentingNewLine]", 
-   RowBox[{"{", 
-    RowBox[{
-     RowBox[{"{", 
-      RowBox[{"b", ",", "0.5"}], "}"}], ",", "0", ",", "1"}], "}"}], ",", 
-   "\[IndentingNewLine]", 
-   RowBox[{"{", 
-    RowBox[{
-     RowBox[{"{", 
-      RowBox[{"c", ",", "2"}], "}"}], ",", 
-     RowBox[{"-", "1"}], ",", "10"}], "}"}], ",", "\[IndentingNewLine]", 
-   RowBox[{"ControlPlacement", "->", "Top"}]}], "]"}]], "Input",
- CellChangeTimes->{{3.8761154434359903`*^9, 3.8761154579690075`*^9}, {
-   3.8761156436444263`*^9, 3.876115644009765*^9}, 3.87611571567345*^9, {
-   3.876117582023406*^9, 3.876117585189271*^9}},
- CellLabel->"In[58]:=",ExpressionUUID->"ad9446d9-1bae-42c3-803b-2ce781b0ecc8"],
-
-Cell[BoxData[
- TagBox[
-  StyleBox[
-   DynamicModuleBox[{$CellContext`a$$ = 1, $CellContext`b$$ = 
-    0.5, $CellContext`c$$ = 2, Typeset`show$$ = True, 
-    Typeset`bookmarkList$$ = {}, Typeset`bookmarkMode$$ = "Menu", 
-    Typeset`animator$$, Typeset`animvar$$ = 1, Typeset`name$$ = 
-    "\"untitled\"", Typeset`specs$$ = {{{
-       Hold[$CellContext`a$$], 1}, -1, 10}, {{
-       Hold[$CellContext`b$$], 0.5}, 0, 1}, {{
-       Hold[$CellContext`c$$], 2}, -1, 10}}, Typeset`size$$ = {
-    920., {140., 146.}}, Typeset`update$$ = 0, Typeset`initDone$$, 
-    Typeset`skipInitDone$$ = True}, 
-    DynamicBox[Manipulate`ManipulateBoxes[
-     1, StandardForm, 
-      "Variables" :> {$CellContext`a$$ = 1, $CellContext`b$$ = 
-        0.5, $CellContext`c$$ = 2}, "ControllerVariables" :> {}, 
-      "OtherVariables" :> {
-       Typeset`show$$, Typeset`bookmarkList$$, Typeset`bookmarkMode$$, 
-        Typeset`animator$$, Typeset`animvar$$, Typeset`name$$, 
-        Typeset`specs$$, Typeset`size$$, Typeset`update$$, Typeset`initDone$$,
-         Typeset`skipInitDone$$}, "Body" :> Plot[{
-         $CellContext`sigmaFuncDif[$CellContext`x, $CellContext`a$$, \
-$CellContext`b$$, $CellContext`c$$], 
-         $CellContext`stepFuncDif[$CellContext`x, $CellContext`a$$, \
-$CellContext`b$$, $CellContext`c$$], 
-         $CellContext`trapstepFuncDif[$CellContext`x, $CellContext`a$$, \
-$CellContext`b$$, $CellContext`c$$], 
-         $CellContext`parabFuncDif[$CellContext`x, $CellContext`a$$, \
-$CellContext`b$$, $CellContext`c$$]}, {$CellContext`x, -10, 10}, 
-        PlotRange -> {{-5, 10}, {-1.1, 1.1}}, PlotLegends -> "Expressions"], 
-      "Specifications" :> {{{$CellContext`a$$, 1}, -1, 
-         10}, {{$CellContext`b$$, 0.5}, 0, 1}, {{$CellContext`c$$, 2}, -1, 
-         10}}, "Options" :> {ControlPlacement -> Top}, "DefaultOptions" :> {}],
-     ImageSizeCache->{982., {214.77424324816093`, 222.22575675183907`}},
-     SingleEvaluation->True],
-    Deinitialization:>None,
-    DynamicModuleValues:>{},
-    SynchronousInitialization->True,
-    UndoTrackedVariables:>{Typeset`show$$, Typeset`bookmarkMode$$},
-    UnsavedVariables:>{Typeset`initDone$$},
-    UntrackedVariables:>{Typeset`size$$}], "Manipulate",
-   Deployed->True,
-   StripOnInput->False],
-  Manipulate`InterpretManipulate[1]]], "Output",
- CellChangeTimes->{{3.8761154525985837`*^9, 3.8761154585730424`*^9}, 
-   3.876115659361174*^9, 3.876115723041754*^9, 3.8761160419647655`*^9, 
-   3.8761173597339706`*^9, 3.8761175859203405`*^9, 3.87611766390114*^9, 
-   3.8764686954759493`*^9},
- CellLabel->"Out[58]=",ExpressionUUID->"7b440505-3017-4690-bbe6-faf6e58fc2cd"]
-}, Open  ]],
-
-Cell[BoxData[{
- RowBox[{
-  RowBox[{
-   RowBox[{"sigmaFuncSqrt", "[", 
-    RowBox[{"x_", ",", "a_", ",", "b_", ",", "c_"}], "]"}], "=", 
-   RowBox[{"Sqrt", "[", " ", 
-    RowBox[{"sigmaFunc", " ", "[", 
-     RowBox[{"x", ",", "a", ",", "b", ",", "c"}], "]"}], "]"}]}], 
-  ";"}], "\[IndentingNewLine]", 
- RowBox[{
-  RowBox[{
-   RowBox[{"stepFuncSqrt", " ", "[", 
-    RowBox[{"x_", ",", "a_", ",", "b_", ",", "c_"}], "]"}], "=", 
-   RowBox[{"Sqrt", "[", 
-    RowBox[{"stepFunc", " ", "[", 
-     RowBox[{"x", ",", "a", ",", "b", ",", "c"}], "]"}], "]"}]}], 
-  ";"}], "\[IndentingNewLine]", 
- RowBox[{
-  RowBox[{
-   RowBox[{"trapstepFuncSqrt", " ", "[", 
-    RowBox[{"x_", ",", "a_", ",", "b_", ",", "c_"}], "]"}], "=", " ", 
-   RowBox[{"Sqrt", "[", 
-    RowBox[{"trapstepFunc", " ", "[", 
-     RowBox[{"x", ",", "a", ",", "b", ",", "c"}], "]"}], "]"}]}], 
-  ";"}], "\[IndentingNewLine]", 
- RowBox[{
-  RowBox[{
-   RowBox[{"parabFuncSqrt", "[", 
-    RowBox[{"x_", ",", "a_", ",", "b_", ",", "c_"}], "]"}], "=", 
-   RowBox[{"Sqrt", "[", 
-    RowBox[{"parabFunc", " ", "[", 
-     RowBox[{"x", ",", "a", ",", "b", ",", "c"}], "]"}], "]"}]}], 
-  ";"}]}], "Input",
- CellChangeTimes->{{3.8761174836177835`*^9, 3.8761174891177006`*^9}, {
-  3.8761175594499907`*^9, 3.876117576169262*^9}, {3.8764692480719957`*^9, 
-  3.8764693118093405`*^9}},
- CellLabel->"In[59]:=",ExpressionUUID->"520dffb6-70d8-4949-af8d-fab9c50d0dc9"],
-
-Cell[CellGroupData[{
-
-Cell[BoxData[
- RowBox[{"Manipulate", "[", 
-  RowBox[{
-   RowBox[{"Plot", "[", 
-    RowBox[{
-     RowBox[{"{", "\[IndentingNewLine]", 
-      RowBox[{
-       RowBox[{"sigmaFuncSqrt", " ", "[", 
-        RowBox[{"x", ",", "a", ",", "b", ",", "c"}], "]"}], ",", 
-       "\[IndentingNewLine]", 
-       RowBox[{"stepFuncSqrt", " ", "[", 
-        RowBox[{"x", ",", "a", ",", "b", ",", "c"}], "]"}], ",", 
-       "\[IndentingNewLine]", 
-       RowBox[{"trapstepFuncSqrt", " ", "[", 
-        RowBox[{"x", ",", "a", ",", "b", ",", "c"}], "]"}], ",", 
-       "\[IndentingNewLine]", 
-       RowBox[{"parabFuncSqrt", "[", 
-        RowBox[{"x", ",", "a", ",", "b", ",", "c"}], "]"}]}], 
-      "\[IndentingNewLine]", "}"}], ",", 
-     RowBox[{"{", 
-      RowBox[{"x", ",", 
-       RowBox[{"-", "10"}], ",", "10"}], "}"}], ",", "\[IndentingNewLine]", 
-     RowBox[{"PlotRange", "\[Rule]", 
-      RowBox[{"{", 
-       RowBox[{
-        RowBox[{"{", 
-         RowBox[{
-          RowBox[{"-", "5"}], ",", "10"}], "}"}], ",", 
-        RowBox[{"{", 
-         RowBox[{
-          RowBox[{"-", "0.1"}], ",", "1.1"}], "}"}]}], "}"}]}], ",", 
-     "\[IndentingNewLine]", 
-     RowBox[{"PlotLegends", "\[Rule]", "\"\<Expressions\>\""}]}], "]"}], ",", 
-   "\[IndentingNewLine]", 
-   RowBox[{"{", 
-    RowBox[{
-     RowBox[{"{", 
-      RowBox[{"a", ",", "1"}], "}"}], ",", 
-     RowBox[{"-", "1"}], ",", "10"}], "}"}], ",", "\[IndentingNewLine]", 
-   RowBox[{"{", 
-    RowBox[{
-     RowBox[{"{", 
-      RowBox[{"b", ",", "0.5"}], "}"}], ",", "0", ",", "1"}], "}"}], ",", 
-   "\[IndentingNewLine]", 
-   RowBox[{"{", 
-    RowBox[{
-     RowBox[{"{", 
-      RowBox[{"c", ",", "2"}], "}"}], ",", 
-     RowBox[{"-", "1"}], ",", "10"}], "}"}], ",", "\[IndentingNewLine]", 
-   RowBox[{"ControlPlacement", "->", "Top"}]}], "]"}]], "Input",
- CellChangeTimes->{{3.8761154434359903`*^9, 3.8761154579690075`*^9}, {
-   3.8761156436444263`*^9, 3.876115644009765*^9}, 3.87611571567345*^9, {
-   3.876117582023406*^9, 3.876117585189271*^9}, {3.876469314374081*^9, 
-   3.8764693387474947`*^9}},
- CellLabel->"In[64]:=",ExpressionUUID->"b2313e25-77be-4040-acdf-5f346a1825ad"],
-
-Cell[BoxData[
- TagBox[
-  StyleBox[
-   DynamicModuleBox[{$CellContext`a$$ = 1.79, $CellContext`b$$ = 
-    0.47900000000000004`, $CellContext`c$$ = 6.29, Typeset`show$$ = True, 
-    Typeset`bookmarkList$$ = {}, Typeset`bookmarkMode$$ = "Menu", 
-    Typeset`animator$$, Typeset`animvar$$ = 1, Typeset`name$$ = 
-    "\"untitled\"", Typeset`specs$$ = {{{
-       Hold[$CellContext`a$$], 1}, -1, 10}, {{
-       Hold[$CellContext`b$$], 0.5}, 0, 1}, {{
-       Hold[$CellContext`c$$], 2}, -1, 10}}, Typeset`size$$ = {
-    929., {140., 146.}}, Typeset`update$$ = 0, Typeset`initDone$$, 
-    Typeset`skipInitDone$$ = True}, 
-    DynamicBox[Manipulate`ManipulateBoxes[
-     1, StandardForm, 
-      "Variables" :> {$CellContext`a$$ = 1, $CellContext`b$$ = 
-        0.5, $CellContext`c$$ = 2}, "ControllerVariables" :> {}, 
-      "OtherVariables" :> {
-       Typeset`show$$, Typeset`bookmarkList$$, Typeset`bookmarkMode$$, 
-        Typeset`animator$$, Typeset`animvar$$, Typeset`name$$, 
-        Typeset`specs$$, Typeset`size$$, Typeset`update$$, Typeset`initDone$$,
-         Typeset`skipInitDone$$}, "Body" :> Plot[{
-         $CellContext`sigmaFuncSqrt[$CellContext`x, $CellContext`a$$, \
-$CellContext`b$$, $CellContext`c$$], 
-         $CellContext`stepFuncSqrt[$CellContext`x, $CellContext`a$$, \
-$CellContext`b$$, $CellContext`c$$], 
-         $CellContext`trapstepFuncSqrt[$CellContext`x, $CellContext`a$$, \
-$CellContext`b$$, $CellContext`c$$], 
-         $CellContext`parabFuncSqrt[$CellContext`x, $CellContext`a$$, \
-$CellContext`b$$, $CellContext`c$$]}, {$CellContext`x, -10, 10}, 
-        PlotRange -> {{-5, 10}, {-0.1, 1.1}}, PlotLegends -> "Expressions"], 
-      "Specifications" :> {{{$CellContext`a$$, 1}, -1, 
-         10}, {{$CellContext`b$$, 0.5}, 0, 1}, {{$CellContext`c$$, 2}, -1, 
-         10}}, "Options" :> {ControlPlacement -> Top}, "DefaultOptions" :> {}],
-     ImageSizeCache->{991., {214.77424324816093`, 222.22575675183907`}},
-     SingleEvaluation->True],
-    Deinitialization:>None,
-    DynamicModuleValues:>{},
-    SynchronousInitialization->True,
-    UndoTrackedVariables:>{Typeset`show$$, Typeset`bookmarkMode$$},
-    UnsavedVariables:>{Typeset`initDone$$},
-    UntrackedVariables:>{Typeset`size$$}], "Manipulate",
-   Deployed->True,
-   StripOnInput->False],
-  Manipulate`InterpretManipulate[1]]], "Output",
- CellChangeTimes->{{3.8761154525985837`*^9, 3.8761154585730424`*^9}, 
-   3.876115659361174*^9, 3.876115723041754*^9, 3.8761160419647655`*^9, 
-   3.8761173597339706`*^9, 3.8761175859203405`*^9, 3.87611766390114*^9, 
-   3.8764686954759493`*^9, {3.876469325231694*^9, 3.8764693390824814`*^9}},
- CellLabel->"Out[64]=",ExpressionUUID->"e7040300-3434-4c57-85b5-1281a955cc34"]
-}, Open  ]]
-},
-WindowSize->{1141.2, 590.4},
-WindowMargins->{{0, Automatic}, {Automatic, 0}},
-TaggingRules->Association["TryRealOnly" -> False],
-Magnification:>1.3 Inherited,
->>>>>>> a103f704
 FrontEndVersion->"12.3 for Microsoft Windows (64-bit) (June 19, 2021)",
 StyleDefinitions->"Default.nb",
 ExpressionUUID->"25d9ee1b-21d8-442d-b252-d2df12f5e253"
@@ -900,7 +200,6 @@
 *)
 (*NotebookFileOutline
 Notebook[{
-<<<<<<< HEAD
 Cell[558, 20, 765, 16, 77, "Input",ExpressionUUID->"590ec819-528c-4064-bd33-4efc3a010da3"],
 Cell[CellGroupData[{
 Cell[1348, 40, 1456, 35, 243, "Input",ExpressionUUID->"12075796-52a1-4c32-9d87-c9d298ba9b81"],
@@ -914,34 +213,9 @@
 Cell[CellGroupData[{
 Cell[6378, 166, 302, 6, 47, "Input",ExpressionUUID->"5e499071-4d9f-4ffe-b050-63d70cc34af8"],
 Cell[6683, 174, 299, 6, 76, "Output",ExpressionUUID->"a33c08e1-b9d6-4e10-83f3-1e8a18b461cf"]
-=======
-Cell[558, 20, 602, 16, 108, "Input",ExpressionUUID->"e2278018-a446-43e3-8110-5a74f30ab459"],
-Cell[CellGroupData[{
-Cell[1185, 40, 4164, 116, 326, "Input",ExpressionUUID->"db27746b-1567-48d4-9981-f76da707c777"],
-Cell[5352, 158, 477, 11, 36, "Message",ExpressionUUID->"c968f97e-18fb-4a0d-b12d-bf15067da574"]
-}, Open  ]],
-Cell[CellGroupData[{
-Cell[5866, 174, 3760, 71, 285, "Input",ExpressionUUID->"12075796-52a1-4c32-9d87-c9d298ba9b81"],
-Cell[9629, 247, 4457, 75, 446, "Output",ExpressionUUID->"a5b46a35-3a0f-4764-b1a8-7989e8392daa"]
-}, Open  ]],
-Cell[14101, 325, 1638, 43, 111, "Input",ExpressionUUID->"bfb3d41a-24f9-418b-92e2-d2614ac79004"],
-Cell[CellGroupData[{
-Cell[15764, 372, 2257, 56, 309, "Input",ExpressionUUID->"e8c415de-fc24-4e16-be77-b9821e6c494d"],
-Cell[18024, 430, 2696, 50, 461, "Output",ExpressionUUID->"547c25f9-4a50-4b4c-a65f-85bbe72c77d5"]
-}, Open  ]],
-Cell[20735, 483, 1450, 39, 111, "Input",ExpressionUUID->"b141456e-657b-43fc-9e53-2626ecef29b2"],
-Cell[CellGroupData[{
-Cell[22210, 526, 2067, 53, 309, "Input",ExpressionUUID->"ad9446d9-1bae-42c3-803b-2ce781b0ecc8"],
-Cell[24280, 581, 2616, 49, 461, "Output",ExpressionUUID->"7b440505-3017-4690-bbe6-faf6e58fc2cd"]
-}, Open  ]],
-Cell[26911, 633, 1406, 36, 111, "Input",ExpressionUUID->"520dffb6-70d8-4949-af8d-fab9c50d0dc9"],
-Cell[CellGroupData[{
-Cell[28342, 673, 2123, 54, 309, "Input",ExpressionUUID->"b2313e25-77be-4040-acdf-5f346a1825ad"],
-Cell[30468, 729, 2691, 49, 461, "Output",ExpressionUUID->"e7040300-3434-4c57-85b5-1281a955cc34"]
->>>>>>> a103f704
 }, Open  ]]
 }
 ]
 *)
 
-(* End of internal cache information *)
+(* End of internal cache information *)